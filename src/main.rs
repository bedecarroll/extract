--- conflicted
+++ resolved
@@ -79,19 +79,13 @@
     about = "Extract network identifiers from text"
 )]
 struct Cli {
-<<<<<<< HEAD
     /// Set logging level.
     #[arg(long, value_enum)]
     log_level: Option<LogLevel>,
-=======
+
     /// Files to parse instead of stdin or interactive mode.
     #[arg(value_name = "FILE")]
     files: Vec<std::path::PathBuf>,
-
-    /// Enable debug logging.
-    #[arg(long)]
-    debug: bool,
->>>>>>> b3570d5c
 
     #[command(subcommand)]
     command: Option<Commands>,
