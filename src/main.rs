--- conflicted
+++ resolved
@@ -5,12 +5,7 @@
 use edit::edit;
 use log::{debug, warn, LevelFilter};
 use regex::Regex;
-<<<<<<< HEAD
 use std::io::{self, ErrorKind, Read, Write};
-=======
-use std::io::Write;
-use std::io::{self, Read};
->>>>>>> 81f95d83
 use std::net::IpAddr;
 use std::path::Path;
 use std::sync::LazyLock;
@@ -624,20 +619,12 @@
 
     let mut out = io::stdout();
     for token in all_tokens {
-<<<<<<< HEAD
-        if let Err(e) = writeln!(io::stdout(), "{token}") {
+        if let Err(e) = writeln!(out, "{token}") {
             if e.kind() == ErrorKind::BrokenPipe {
                 std::process::exit(0);
             } else {
                 std::process::exit(1);
             }
-=======
-        if let Err(e) = writeln!(out, "{token}") {
-            if e.kind() != io::ErrorKind::BrokenPipe {
-                eprintln!("Error writing output: {e}");
-            }
-            return;
->>>>>>> 81f95d83
         }
     }
 }
