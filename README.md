# extract

![Project Logo](docs/logo.png)

A Rust command-line tool for extracting network identifiers from text input.

See the [online documentation](https://bedecarroll.github.io/extract) for
complete usage details.

## Overview

`extract` intelligently parses text to identify and extract network identifiers
including IP addresses, CIDR blocks, MAC addresses, and IP ranges from
unstructured text blobs.

## Features

- **IP Address Extraction**: IPv4 and IPv6 addresses with port handling
- **CIDR Notation**: Network blocks like `192.168.1.0/24`, `2001:db8::/32`
- **MAC Addresses**: All common formats (colon, dash, Cisco)
- **IP Ranges**: Range notation like `192.168.1.1-192.168.1.10`
- **Smart Parsing**: Handles quotes, brackets, and various delimiters
- **Complex Text**: Works with logs, support tickets, and mixed content
- **Debug Logging**: Optional verbose output for troubleshooting
- **Streaming Processing**: Lines are processed one by one for low memory usage

## Installation

### Download Pre-built Binary

Download the latest release for your platform:

**Linux (x86_64):**

```bash
curl -L https://github.com/bedecarroll/extract/releases/latest/download/extract-linux-x86_64 -o extract
chmod +x extract
sudo mv extract /usr/local/bin/
```

**Linux (musl):**

```bash
curl -L https://github.com/bedecarroll/extract/releases/latest/download/extract-linux-x86_64-musl -o extract
chmod +x extract
sudo mv extract /usr/local/bin/
```

**macOS (Intel):**

```bash
curl -L https://github.com/bedecarroll/extract/releases/latest/download/extract-macos-x86_64 -o extract
chmod +x extract
sudo mv extract /usr/local/bin/
```

**macOS (Apple Silicon):**

```bash
curl -L https://github.com/bedecarroll/extract/releases/latest/download/extract-macos-aarch64 -o extract
chmod +x extract
sudo mv extract /usr/local/bin/
```

**Windows:**
Download `extract-windows-x86_64.exe` from the [latest
release](https://github.com/bedecarroll/extract/releases/latest) and run
directly.

### Build from Source

```bash
cargo build --release
```

## Usage

### Basic Usage

Read from stdin and extract network identifiers:

```bash
echo "Server at 192.168.1.1 connected to 10.0.0.0/8" | extract
```

Output:

```text
192.168.1.1
10.0.0.0/8
```

### Interactive Mode

Run without arguments to launch your `$EDITOR` for interactive input. If no
editor is found – including when a configured editor is missing – you'll be
prompted to type the text directly:

```bash
extract
```

Enter your text in the editor and save. If using the stdin fallback, end the
input with Ctrl-D or EOF on a new line when finished.

<<<<<<< HEAD
-### Command Options
=======
### File Input

Provide one or more file paths to read input directly from those files:

```bash
extract network.log
```

### Command Options
>>>>>>> b3570d5c

- `--log-level <level>`: Set logging verbosity (error, warn, info, debug)
- `--version`: Show version information
- `version`: Show version (subcommand)
- `config print`: Show the loaded configuration
- `config ls`: List paths checked for configuration files
- `config generate`: Create a default configuration file

### Configuration

`extract` also reads an optional configuration file from
`$XDG_CONFIG_HOME/extract/config.toml`. On Windows this defaults to
`%APPDATA%\extract\config.toml`, and on Unix-like systems falls back to
`~/.config/extract/config.toml` when `XDG_CONFIG_HOME` is not set. Additional
files in a sibling `conf.d` directory are loaded in alphabetical order. These
can override settings or extend the `custom_regexes` list. The configuration
supports a `log_level` option, an optional `editor` string, and a `custom_regexes`
table mapping regex patterns to replacement strings. Replacements can reference
capture groups using `$1`, `$2`, and so on. If the configured editor cannot be
found, the program falls back to reading from stdin:

```toml
log_level = "warn"
# editor to launch for interactive mode (empty string disables the editor)
editor = "nano"
# editor = ""

[custom_regexes]
# Translate host-based labels into IPs using capture groups
# "host-(\\d{3})-(\\d{3})-(\\d{3})" = "10.$1.$2.$3"

# Capture the entire match using `$0`, useful for custom identifiers
# like Oracle OCI IDs
# "(ocid1\\S+)" = "$0"

# Extract IP:PORT combinations (built-in extractors remove ports)
# "(\\d+\\.\\d+\\.\\d+\\.\\d+:\\d+)" = "$1"

# Extract IPv6 with ports in custom format
# "\\[([0-9a-fA-F:]+)\\]:(\\d+)" = "$1:$2"
```

See `examples/config.toml` for a complete example.

#### Execution Order

Custom regexes are applied **after** the built-in extractors, which means:

1. **Built-in extractors** run first and apply automatic port removal for IP addresses
2. **Custom regexes** run on the original input text and can capture any
   patterns you define

This allows you to use custom regexes to extract patterns that the built-in
extractors might modify. For example:

- Built-in: `192.168.1.1:8080` → extracts `192.168.1.1`
- Custom regex: `192.168.1.1:8080` → can extract `192.168.1.1:8080` if desired

Both extractions will appear in the output, giving you flexibility to capture
both cleaned IPs and full IP:PORT combinations.

## Examples

### Complex Network Text

```bash
echo "MAC: 00:11:22:33:44:55 connects to 192.168.1.1:443 via 10.0.0.0/24" | extract
```

Output:

```text
192.168.1.1
10.0.0.0/24
00:11:22:33:44:55
```

### Support Ticket Analysis

```bash
cat support_ticket.txt | extract
```

### Log File Processing

```bash
tail -f /var/log/firewall.log | extract | sort | uniq
```

### Network Documentation

```bash
echo "Scan range 172.16.1.1-172.16.1.254 excluding 172.16.1.0/28" | extract
```

Output:

```text
172.16.1.1-172.16.1.254
172.16.1.0/28
```

## Supported Formats

### IP Addresses

- Plain IPs: `192.168.1.1`, `2001:db8::1`
- With ports: `192.168.1.1:8080`, `[2001:db8::1]:443`
- Quoted: `"192.168.1.1"`, `'192.168.1.1'`
- Prefixed: `src:192.168.1.1`, `dst:10.0.0.1`

### CIDR Blocks

- IPv4: `192.168.1.0/24`, `10.0.0.0/8`
- IPv6: `2001:db8::/32`, `fe80::/10`

### MAC Addresses

- Colon format: `00:11:22:33:44:55`
- Dash format: `00-11-22-33-44-55`
- Cisco format: `0011.2233.4455`

### IP Ranges

- IPv4 ranges: `192.168.1.1-192.168.1.10`
- IPv6 ranges: `2001:db8::1-2001:db8::10`

### Delimiters

- Spaces, commas, pipes, tabs, newlines
- Mixed punctuation and whitespace

## Unix Philosophy Integration

`extract` follows Unix principles - it does one thing well. Combine with
standard tools:

```bash
# Remove duplicates
extract input.txt | sort | uniq

# Filter specific types
extract logs.txt | grep "192.168"

# Count occurrences
extract data.txt | sort | uniq -c | sort -nr

# Save results
extract incident_report.txt > network_assets.txt
```

## Development Guidelines

To maintain a clean code base and catch problems early:

1. Format the code with `cargo fmt --all`.
2. Lint with `cargo clippy -- -D warnings -W clippy::pedantic`.
3. Run the test suite using `cargo test`.
4. Check benchmarks via `cargo bench --bench performance`.

## Testing

Run the comprehensive test suite:

```bash
cargo test
```

Tests include unit tests for each extraction function and integration tests
with realistic text blobs.

## Benchmarking

Criterion benchmarks are included to measure performance. Run:

```bash
cargo bench --bench performance
```

This executes sample benchmarks to evaluate throughput of the CLI.

## Dependencies

- `clap`: Command-line argument parsing
- `regex`: Regular expression support
- `log` & `env_logger`: Logging functionality

## License

This project is licensed under the MIT License - see the [LICENSE](LICENSE)
file for details.<|MERGE_RESOLUTION|>--- conflicted
+++ resolved
@@ -103,9 +103,6 @@
 Enter your text in the editor and save. If using the stdin fallback, end the
 input with Ctrl-D or EOF on a new line when finished.
 
-<<<<<<< HEAD
--### Command Options
-=======
 ### File Input
 
 Provide one or more file paths to read input directly from those files:
@@ -115,7 +112,6 @@
 ```
 
 ### Command Options
->>>>>>> b3570d5c
 
 - `--log-level <level>`: Set logging verbosity (error, warn, info, debug)
 - `--version`: Show version information
